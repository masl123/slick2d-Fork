--- conflicted
+++ resolved
@@ -1,109 +1,105 @@
-
-package org.newdawn.slick.tests;
-
-import java.io.IOException;
-
-import org.newdawn.slick.AppGameContainer;
-import org.newdawn.slick.BasicGame;
-import org.newdawn.slick.Color;
-import org.newdawn.slick.GameContainer;
-import org.newdawn.slick.Graphics;
-import org.newdawn.slick.Input;
-import org.newdawn.slick.SlickException;
-import org.newdawn.slick.UnicodeFont;
-import org.newdawn.slick.font.effects.ColorEffect;
-import org.newdawn.slick.font.effects.ShadowEffect;
-
-/**
- * A simple test of the unicode font functionality provided
- * 
- * @author Nathan Sweet <misc@n4te.com>
- */
-public class UnicodeFontTest extends BasicGame {
-	/** The font we're going to display in the test */
-	private UnicodeFont unicodeFont;
-
-	/**
-	 * Create the simple font test
-	 */
-	public UnicodeFontTest() {
-		super("Font Test");
-	}
-
-	/**
-	 * @see org.newdawn.slick.BasicGame#init(org.newdawn.slick.GameContainer)
-	 */
-	public void init(GameContainer container) throws SlickException {
-		container.setShowFPS(false);
-
-		// unicodeFont = new UnicodeFont(Font.decode("Arial Unicode MS"), 25, false, false);
-		
-		unicodeFont = new UnicodeFont("testdata/Arial Black.ttf", 32, false, false);
-//		unicodeFont.setPaddingBottom(10);
-//		unicodeFont.setPaddingRight(10);
-//		unicodeFont.setPaddingAdvanceX(-10);
-//		unicodeFont.getEffects().add(new ShadowEffect(java.awt.Color.black, 5, 5, 0.5f));
-		unicodeFont.getEffects().add(new ColorEffect(java.awt.Color.white));
-		
-		// unicodeFont = new UnicodeFont("Arial", 25, false, false);
-		// unicodeFont = new UnicodeFont("Everson Mono", 44, false, false);
-
-<<<<<<< HEAD
-		// NOTE: Mac has a (Java2D?) bug that slows rendering town to ~3.5-4 seconds to load glyphs 128-255
-=======
-		//NOTE: code points larger than 127 will significantly slow down loading on some Macs
->>>>>>> 1db441ae
-//		 font.addGlyphs(0, 127);
-		// font.addGlyphs("~!@#$%^&*()");
-
-//		long l = System.currentTimeMillis();
-//		unicodeFont.addAsciiGlyphs();
-//		unicodeFont.loadGlyphs();
-//		System.out.println(System.currentTimeMillis()-l);
-		container.getGraphics().setBackground(Color.darkGray);
-	}
-
-	/**
-	 * @see org.newdawn.slick.Game#render(org.newdawn.slick.GameContainer, org.newdawn.slick.Graphics)
-	 */
-	public void render(GameContainer container, Graphics g) {
-		g.setColor(Color.white);
-
-		String text = "This is UnicodeFont!\nIt rockz. Kerning: T,";
-		unicodeFont.drawString(10, 33, text);
-		// unicodeFont.drawString(10, 33, text, Color.red, 8, 19);
-		g.setColor(Color.red);
-		g.drawRect(10, 33, unicodeFont.getWidth(text), unicodeFont.getLineHeight());
-		g.setColor(Color.blue);
-		int yOffset = unicodeFont.getYOffset(text);
-		g.drawRect(10, 33 + yOffset, unicodeFont.getWidth(text), unicodeFont.getHeight(text) - yOffset);
-
-//		 unicodeFont.drawString(10, 373, "\u6880\u6881\u6882 (...) \u6883\u6884\u6885\u6886\u6887 hi?");
-//		unicodeFont.drawString(10, 373, "\uD802\uDC02\uD802\uDC03\uD802\uDC12a");
-//		unicodeFont.addGlyphs("~!@!#!#$%___--");
-		// Cypriot Syllabary glyphs (Everson Mono font): \uD802\uDC02\uD802\uDC03\uD802\uDC12 == 0x10802, 0x10803, s0x10812
-		// g.drawLine(0, container.getHeight() - 512, container.getWidth(), container.getHeight() - 512);
-	}
-
-	/**
-	 * @see org.newdawn.slick.BasicGame#update(org.newdawn.slick.GameContainer, int)
-	 */
-	public void update (GameContainer container, int delta) throws SlickException {
-		unicodeFont.loadGlyphs(2);
-	}
-
-	/**
-	 * Entry point to our simple test
-	 * 
-	 * @param args The arguments supplied to the test
-	 * @throws SlickException Indicates a failure loading or processing resources 
-	 * @throws IOException Indicates a failure loading the font
-	 */
-	public static void main(String[] args) throws SlickException, IOException {
-		Input.disableControllers();
-		AppGameContainer container = new AppGameContainer(new UnicodeFontTest());
-		container.setDisplayMode(800, 600, false);
-		container.setTargetFrameRate(20);
-		container.start();
-	}
-}
+
+package org.newdawn.slick.tests;
+
+import java.io.IOException;
+
+import org.newdawn.slick.AppGameContainer;
+import org.newdawn.slick.BasicGame;
+import org.newdawn.slick.Color;
+import org.newdawn.slick.GameContainer;
+import org.newdawn.slick.Graphics;
+import org.newdawn.slick.Input;
+import org.newdawn.slick.SlickException;
+import org.newdawn.slick.UnicodeFont;
+import org.newdawn.slick.font.effects.ColorEffect;
+import org.newdawn.slick.font.effects.ShadowEffect;
+
+/**
+ * A simple test of the unicode font functionality provided
+ * 
+ * @author Nathan Sweet <misc@n4te.com>
+ */
+public class UnicodeFontTest extends BasicGame {
+	/** The font we're going to display in the test */
+	private UnicodeFont unicodeFont;
+
+	/**
+	 * Create the simple font test
+	 */
+	public UnicodeFontTest() {
+		super("Font Test");
+	}
+
+	/**
+	 * @see org.newdawn.slick.BasicGame#init(org.newdawn.slick.GameContainer)
+	 */
+	public void init(GameContainer container) throws SlickException {
+		container.setShowFPS(false);
+
+		// unicodeFont = new UnicodeFont(Font.decode("Arial Unicode MS"), 25, false, false);
+		
+		unicodeFont = new UnicodeFont("testdata/Arial Black.ttf", 32, false, false);
+//		unicodeFont.setPaddingBottom(10);
+//		unicodeFont.setPaddingRight(10);
+//		unicodeFont.setPaddingAdvanceX(-10);
+//		unicodeFont.getEffects().add(new ShadowEffect(java.awt.Color.black, 5, 5, 0.5f));
+		unicodeFont.getEffects().add(new ColorEffect(java.awt.Color.white));
+
+		// unicodeFont = new UnicodeFont("Arial", 25, false, false);
+		// unicodeFont = new UnicodeFont("Everson Mono", 44, false, false);
+
+		//NOTE: code points larger than 127 will significantly slow down loading on some Macs
+//		 font.addGlyphs(0, 127);
+		// font.addGlyphs("~!@#$%^&*()");
+
+//		long l = System.currentTimeMillis();
+//		unicodeFont.addAsciiGlyphs();
+//		unicodeFont.loadGlyphs();
+//		System.out.println(System.currentTimeMillis()-l);
+		container.getGraphics().setBackground(Color.darkGray);
+	}
+
+	/**
+	 * @see org.newdawn.slick.Game#render(org.newdawn.slick.GameContainer, org.newdawn.slick.Graphics)
+	 */
+	public void render(GameContainer container, Graphics g) {
+		g.setColor(Color.white);
+
+		String text = "This is UnicodeFont!\nIt rockz. Kerning: T,";
+		unicodeFont.drawString(10, 33, text);
+		// unicodeFont.drawString(10, 33, text, Color.red, 8, 19);
+		g.setColor(Color.red);
+		g.drawRect(10, 33, unicodeFont.getWidth(text), unicodeFont.getLineHeight());
+		g.setColor(Color.blue);
+		int yOffset = unicodeFont.getYOffset(text);
+		g.drawRect(10, 33 + yOffset, unicodeFont.getWidth(text), unicodeFont.getHeight(text) - yOffset);
+
+//		 unicodeFont.drawString(10, 373, "\u6880\u6881\u6882 (...) \u6883\u6884\u6885\u6886\u6887 hi?");
+//		unicodeFont.drawString(10, 373, "\uD802\uDC02\uD802\uDC03\uD802\uDC12a");
+//		unicodeFont.addGlyphs("~!@!#!#$%___--");
+		// Cypriot Syllabary glyphs (Everson Mono font): \uD802\uDC02\uD802\uDC03\uD802\uDC12 == 0x10802, 0x10803, s0x10812
+		// g.drawLine(0, container.getHeight() - 512, container.getWidth(), container.getHeight() - 512);
+	}
+
+	/**
+	 * @see org.newdawn.slick.BasicGame#update(org.newdawn.slick.GameContainer, int)
+	 */
+	public void update (GameContainer container, int delta) throws SlickException {
+		unicodeFont.loadGlyphs(2);
+	}
+
+	/**
+	 * Entry point to our simple test
+	 * 
+	 * @param args The arguments supplied to the test
+	 * @throws SlickException Indicates a failure loading or processing resources 
+	 * @throws IOException Indicates a failure loading the font
+	 */
+	public static void main(String[] args) throws SlickException, IOException {
+		Input.disableControllers();
+		AppGameContainer container = new AppGameContainer(new UnicodeFontTest());
+		container.setDisplayMode(800, 600, false);
+		container.setTargetFrameRate(20);
+		container.start();
+	}
+}